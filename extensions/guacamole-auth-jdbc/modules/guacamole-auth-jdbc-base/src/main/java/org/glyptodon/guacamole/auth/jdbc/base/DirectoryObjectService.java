--- conflicted
+++ resolved
@@ -425,50 +425,14 @@
     public InternalType createObject(AuthenticatedUser user, ExternalType object)
         throws GuacamoleException {
 
-<<<<<<< HEAD
-        // Only create object if user has permission to do so
-        if (user.getUser().isAdministrator() || hasCreatePermission(user)) {
-
-            // Validate object prior to creation
-            ModelType model = getModelInstance(user, object);
-            validateNewModel(user, model);
-
-            // Create object
-            getObjectMapper().insert(model);
-
-            // Add implicit permissions
-            getPermissionMapper().insert(getImplicitPermissions(user, model));
-
-            return getObjectInstance(user, model);
-=======
         ModelType model = getModelInstance(user, object);
         beforeCreate(user, model);
         
         // Create object
         getObjectMapper().insert(model);
 
-        // Build list of implicit permissions
-        Collection<ObjectPermissionModel> implicitPermissions =
-                new ArrayList<ObjectPermissionModel>(IMPLICIT_OBJECT_PERMISSIONS.length);
-
-        UserModel userModel = user.getUser().getModel();
-        for (ObjectPermission.Type permission : IMPLICIT_OBJECT_PERMISSIONS) {
-
-            // Create model which grants this permission to the current user
-            ObjectPermissionModel permissionModel = new ObjectPermissionModel();
-            permissionModel.setUserID(userModel.getObjectID());
-            permissionModel.setUsername(userModel.getIdentifier());
-            permissionModel.setType(permission);
-            permissionModel.setObjectIdentifier(model.getIdentifier());
-
-            // Add permission
-            implicitPermissions.add(permissionModel);
-            
->>>>>>> d57af488
-        }
-
         // Add implicit permissions
-        getPermissionMapper().insert(implicitPermissions);
+        getPermissionMapper().insert(getImplicitPermissions(user, model));
 
         return getObjectInstance(user, model);
 
